# :guitar: Riffusion

<a href="https://github.com/riffusion/riffusion/actions/workflows/ci.yml?query=branch%3Amain"><img alt="CI status" src="https://github.com/riffusion/riffusion/actions/workflows/ci.yml/badge.svg" /></a>
<img alt="Python 3.9 | 3.10" src="https://img.shields.io/badge/Python-3.9%20%7C%203.10-blue" />
<a href="https://github.com/riffusion/riffusion/tree/main/LICENSE"><img alt="MIT License" src="https://img.shields.io/badge/License-MIT-yellowgreen" /></a>

Riffusion is a library for real-time music and audio generation with stable diffusion.

Read about it at https://www.riffusion.com/about and try it at https://www.riffusion.com/.

This is the core repository for riffusion image and audio processing code.

 * Diffusion pipeline that performs prompt interpolation combined with image conditioning
 * Conversions between spectrogram images and audio clips
 * Command-line interface for common tasks
 * Interactive app using streamlit
 * Flask server to provide model inference via API
 * Various third party integrations

Related repositories:
* Web app: https://github.com/riffusion/riffusion-app
* Model checkpoint: https://huggingface.co/riffusion/riffusion-model-v1

## Citation

If you build on this work, please cite it as follows:

```
@article{Forsgren_Martiros_2022,
  author = {Forsgren, Seth* and Martiros, Hayk*},
  title = {{Riffusion - Stable diffusion for real-time music generation}},
  url = {https://riffusion.com/about},
  year = {2022}
}
```

## Install

Tested in CI with Python 3.9 and 3.10.

It's highly recommended to set up a virtual Python environment with `conda` or `virtualenv`:
```
conda create --name riffusion python=3.9
conda activate riffusion
```

Install Python dependencies:
```
python -m pip install -r requirements.txt
```

In order to use audio formats other than WAV, [ffmpeg](https://ffmpeg.org/download.html) is required.
```
sudo apt-get install ffmpeg          # linux
brew install ffmpeg                  # mac
conda install -c conda-forge ffmpeg  # conda
```

If torchaudio has no backend, you may need to install `libsndfile`. See [this issue](https://github.com/riffusion/riffusion/issues/12).

If you have an issue, try upgrading [diffusers](https://github.com/huggingface/diffusers). Tested with 0.9 - 0.11.

Guides:
* [Simple Install Guide for Windows](https://www.reddit.com/r/riffusion/comments/zrubc9/installation_guide_for_riffusion_app_inference/)

## Backends

### CPU
`cpu` is supported but is quite slow.

### CUDA
`cuda` is the recommended and most performant backend.

To use with CUDA, make sure you have torch and torchaudio installed with CUDA support. See the
[install guide](https://pytorch.org/get-started/locally/) or
[stable wheels](https://download.pytorch.org/whl/torch_stable.html).

To generate audio in real-time, you need a GPU that can run stable diffusion with approximately 50
steps in under five seconds, such as a 3090 or A10G.

Test availability with:

```python3
import torch
torch.cuda.is_available()
```

### MPS
The `mps` backend on Apple Silicon is supported for inference but some operations fall back to CPU,
particularly for audio processing. You may need to set
`PYTORCH_ENABLE_MPS_FALLBACK=1`.

In addition, this backend is not deterministic.

Test availability with:

```python3
import torch
torch.backends.mps.is_available()
```

## Command-line interface

Riffusion comes with a command line interface for performing common tasks.

See available commands:
```
python -m riffusion.cli -h
```

Get help for a specific command:
```
python -m riffusion.cli image-to-audio -h
```

Execute:
```
python -m riffusion.cli image-to-audio --image spectrogram_image.png --audio clip.wav
```

## Riffusion Playground

Riffusion contains a [streamlit](https://streamlit.io/) app for interactive use and exploration.

Run with:
```
python -m streamlit run riffusion/streamlit/playground.py --browser.serverAddress 127.0.0.1 --browser.serverPort 8501
```

And access at http://127.0.0.1:8501/

<img alt="Riffusion Playground" style="width: 600px" src="https://i.imgur.com/OOMKBbT.png" />

## Run the model server

Riffusion can be run as a flask server that provides inference via API. This server enables the [web app](https://github.com/riffusion/riffusion-app) to run locally.

Run with:

```
python -m riffusion.server --host 127.0.0.1 --port 3013
```

You can specify `--checkpoint` with your own directory or huggingface ID in diffusers format.

Use the `--device` argument to specify the torch device to use.

The model endpoint is now available at `http://127.0.0.1:3013/run_inference` via POST request.

Example input (see [InferenceInput](https://github.com/hmartiro/riffusion-inference/blob/main/riffusion/datatypes.py#L28) for the API):
```
{
  "alpha": 0.75,
  "num_inference_steps": 50,
  "seed_image_id": "og_beat",

  "start": {
    "prompt": "church bells on sunday",
    "seed": 42,
    "denoising": 0.75,
    "guidance": 7.0
  },

  "end": {
    "prompt": "jazz with piano",
    "seed": 123,
    "denoising": 0.75,
    "guidance": 7.0
  }
}
```

Example output (see [InferenceOutput](https://github.com/hmartiro/riffusion-inference/blob/main/riffusion/datatypes.py#L54) for the API):
```
{
  "image": "< base64 encoded JPEG image >",
  "audio": "< base64 encoded MP3 clip >"
}
```

## Tests
Tests live in the `test/` directory and are implemented with `unittest`.

To run all tests:
```
python -m unittest test/*_test.py
```

To run a single test:
```
<<<<<<< HEAD
@article{Forsgren_Martiros_2022,
  author = {Forsgren, Seth* and Martiros, Hayk*},
  title = {{Riffusion - Stable diffusion for real-time music generation}},
  url = {https://riffusion.com/about},
  year = {2022}
}
```


## mklingen Changes

This adds the following scripts:

### gui.py
![riffusion_gui](riffusion_gui.gif)

Note that this may have more requirements that I forgot to add to requirements.txt, namely `pyaudio`.

To run, `python -m riffusion.gui`, making sure this dir is in your PYTHONPATH, or running from within this dir.

This is a simple local TKinter gui that can load, save, and iterate on .wav files. Note that the first "generate" step will take a long time, especially if it hasn't downloaded the model yet. Check the console for details.

Please note that .wav files must be 16 bit, mono and exactly 5 seconds long or things might break.

# vst_server.py
This is a server backend for the VST plugin (https://github.com/mklingen/RiffusionVST). Run using

```
python -m riffusion.vst_server
```

from this local directory. Note that this differs from the standard riffusion server because it allows for input of raw .wav data directly from the plugin, and raw .wav data back out.

### riffusion.py
Same as above, but it's a command line interface. Can be used to write a single .wav file. Similar to the flask app, but no web stuff.
=======
python -m unittest test.audio_to_image_test
```

To preserve temporary outputs for debugging, set `RIFFUSION_TEST_DEBUG`:
```
RIFFUSION_TEST_DEBUG=1 python -m unittest test.audio_to_image_test
```

To run a single test case within a test:
```
python -m unittest test.audio_to_image_test -k AudioToImageTest.test_stereo
```

To run tests using a specific torch device, set `RIFFUSION_TEST_DEVICE`. Tests should pass with
`cpu`, `cuda`, and `mps` backends.

## Development Guide
Install additional packages for dev with `python -m pip install -r dev_requirements.txt`.

* Linter: `ruff`
* Formatter: `black`
* Type checker: `mypy`

These are configured in `pyproject.toml`.

The results of `mypy .`, `black .`, and `ruff .` *must* be clean to accept a PR.

CI is run through GitHub Actions from `.github/workflows/ci.yml`.

Contributions are welcome through pull requests.
>>>>>>> bfeb3279
<|MERGE_RESOLUTION|>--- conflicted
+++ resolved
@@ -188,43 +188,6 @@
 
 To run a single test:
 ```
-<<<<<<< HEAD
-@article{Forsgren_Martiros_2022,
-  author = {Forsgren, Seth* and Martiros, Hayk*},
-  title = {{Riffusion - Stable diffusion for real-time music generation}},
-  url = {https://riffusion.com/about},
-  year = {2022}
-}
-```
-
-
-## mklingen Changes
-
-This adds the following scripts:
-
-### gui.py
-![riffusion_gui](riffusion_gui.gif)
-
-Note that this may have more requirements that I forgot to add to requirements.txt, namely `pyaudio`.
-
-To run, `python -m riffusion.gui`, making sure this dir is in your PYTHONPATH, or running from within this dir.
-
-This is a simple local TKinter gui that can load, save, and iterate on .wav files. Note that the first "generate" step will take a long time, especially if it hasn't downloaded the model yet. Check the console for details.
-
-Please note that .wav files must be 16 bit, mono and exactly 5 seconds long or things might break.
-
-# vst_server.py
-This is a server backend for the VST plugin (https://github.com/mklingen/RiffusionVST). Run using
-
-```
-python -m riffusion.vst_server
-```
-
-from this local directory. Note that this differs from the standard riffusion server because it allows for input of raw .wav data directly from the plugin, and raw .wav data back out.
-
-### riffusion.py
-Same as above, but it's a command line interface. Can be used to write a single .wav file. Similar to the flask app, but no web stuff.
-=======
 python -m unittest test.audio_to_image_test
 ```
 
@@ -255,4 +218,30 @@
 CI is run through GitHub Actions from `.github/workflows/ci.yml`.
 
 Contributions are welcome through pull requests.
->>>>>>> bfeb3279
+
+## mklingen Changes
+
+This adds the following scripts:
+
+### gui.py
+![riffusion_gui](riffusion_gui.gif)
+
+Note that this may have more requirements that I forgot to add to requirements.txt, namely `pyaudio`.
+
+To run, `python -m riffusion.gui`, making sure this dir is in your PYTHONPATH, or running from within this dir.
+
+This is a simple local TKinter gui that can load, save, and iterate on .wav files. Note that the first "generate" step will take a long time, especially if it hasn't downloaded the model yet. Check the console for details.
+
+Please note that .wav files must be 16 bit, mono and exactly 5 seconds long or things might break.
+
+# vst_server.py
+This is a server backend for the VST plugin (https://github.com/mklingen/RiffusionVST). Run using
+
+```
+python -m riffusion.vst_server
+```
+
+from this local directory. Note that this differs from the standard riffusion server because it allows for input of raw .wav data directly from the plugin, and raw .wav data back out.
+
+### riffusion.py
+Same as above, but it's a command line interface. Can be used to write a single .wav file. Similar to the flask app, but no web stuff.